--- conflicted
+++ resolved
@@ -56,12 +56,8 @@
 like [`microbit-v2`] used here.  If you intend to use a different microcontroller, you can look
 through [Awesome Embedded Rust] or just search the web to find supported crates.
 
-<<<<<<< HEAD
-[`nrf52-hal`]: https://docs.rs/nrf52-hal
-[`microbit-v2`]: https://github.com/nrf-rs/microbit/tree/main/microbit-v2
-=======
+[`microbit-v2`]: https://docs.rs/microbit-v2/latest/microbit/
 [`nrf52833-hal`]: https://docs.rs/nrf52833-hal
->>>>>>> 27aeaa08
 [Awesome Embedded Rust]: https://github.com/rust-embedded/awesome-embedded-rust
 
 With a different development board, this text loses most if not all its beginner friendliness and
